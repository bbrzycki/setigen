--- conflicted
+++ resolved
@@ -39,15 +39,9 @@
     fr : Frame, or 2D ndarray
         Input frame or Numpy array
     use_db : bool
-<<<<<<< HEAD
         Option to convert intensities to dB.
     use_cb : bool
         Whether to display colorbar
-=======
-        Option to convert intensities to dB
-    cb : bool
-        Option to display colorbar
->>>>>>> 6d56fdc1
     """ 
     # If `data` is a Frame object, just grab its data
     data = array(fr)
@@ -71,15 +65,9 @@
     fr : Frame, or 2D ndarray
         Input frame or Numpy array
     use_db : bool
-<<<<<<< HEAD
         Option to convert intensities to dB.
     use_cb : bool
         Whether to display colorbar
-=======
-        Option to convert intensities to dB
-    cb : bool
-        Option to display colorbar
->>>>>>> 6d56fdc1
     """ 
     render(fr=fr, use_db=use_db, use_cb=use_cb)
     
